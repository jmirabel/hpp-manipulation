--- conflicted
+++ resolved
@@ -462,13 +462,9 @@
           grasp.nc.pdof.push_back (segments_t ());
           grasp.nc_path.nc.push_back (gc);
           // TODO: see function declaration
-<<<<<<< HEAD
           grasp.nc_path.pdof.push_back (segments_t ());
-          NumericalConstraintPtr_t gcc = handle->createGraspComplement (gripper);
-=======
-          grasp.nc_path.pdof.push_back (SizeIntervals_t ());
-          NumericalConstraintPtr_t gcc = handle->createGraspComplement (gripper, "");
->>>>>>> 67b6b365
+          NumericalConstraintPtr_t gcc = handle->createGraspComplement
+            (gripper, "");
           if (gcc->function ().outputSize () > 0) {
             grasp.nc_fol.nc.push_back (gcc);
             grasp.nc_fol.pdof.push_back (segments_t());
