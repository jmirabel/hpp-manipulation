// Copyright (c) 2014 CNRS
// Author: Florent Lamiraux
//
// This file is part of hpp-manipulation-corba.
// hpp-manipulation-corba is free software: you can redistribute it
// and/or modify it under the terms of the GNU Lesser General Public
// License as published by the Free Software Foundation, either version
// 3 of the License, or (at your option) any later version.
//
// hpp-manipulation-corba is distributed in the hope that it will be
// useful, but WITHOUT ANY WARRANTY; without even the implied warranty
// of MERCHANTABILITY or FITNESS FOR A PARTICULAR PURPOSE.  See the GNU
// General Lesser Public License for more details.  You should have
// received a copy of the GNU Lesser General Public License along with
// hpp-manipulation-corba.  If not, see
// <http://www.gnu.org/licenses/>.

#include "hpp/manipulation/problem-solver.hh"

#include <boost/bind.hpp>

#include <hpp/util/pointer.hh>
#include <hpp/util/debug.hh>

#include <hpp/model/gripper.hh>

#include <hpp/constraints/convex-shape-contact.hh>

#include <hpp/core/random-shortcut.hh>
#include <hpp/core/path-optimization/partial-shortcut.hh>
#include <hpp/core/path-optimization/gradient-based.hh>
#include <hpp/core/roadmap.hh>
#include <hpp/core/steering-method-straight.hh>
#include <hpp/core/comparison-type.hh>

#include "hpp/manipulation/package-config.hh" // HPP_MANIPULATION_HAS_WHOLEBODY_STEP

#include "hpp/manipulation/problem.hh"
#include "hpp/manipulation/device.hh"
#include "hpp/manipulation/handle.hh"
#include "hpp/manipulation/graph/graph.hh"
#include "hpp/manipulation/symbolic-planner.hh"
#include "hpp/manipulation/manipulation-planner.hh"
#include "hpp/manipulation/roadmap.hh"
#include "hpp/manipulation/constraint-set.hh"
#include "hpp/manipulation/graph-optimizer.hh"
#include "hpp/manipulation/graph-path-validation.hh"
#include "hpp/manipulation/graph-node-optimizer.hh"
#include "hpp/manipulation/graph-steering-method.hh"
#include "hpp/manipulation/path-optimization/config-optimization.hh"
#include "hpp/manipulation/path-optimization/cut-path.hh"
#include "hpp/manipulation/path-optimization/keypoints.hh"

#if HPP_MANIPULATION_HAS_WHOLEBODY_STEP
#include <hpp/wholebody-step/small-steps.hh>
#include "hpp/manipulation/path-optimization/small-steps.hh"
#endif

namespace hpp {
  namespace manipulation {
    namespace {
      struct PartialShortcutTraits :
        core::pathOptimization::PartialShortcutTraits {
          static bool removeLockedJoints () { return false; }
      };

      template <typename InnerConfigOptimizationTraits>
        struct GraphConfigOptimizationTraits {
          static core::PathOptimizerPtr_t create (const core::Problem& problem)
          {
            return core::pathOptimization::ConfigOptimization::
              createWithTraits <InnerConfigOptimizationTraits> (problem);
          }
        };
    }

    std::ostream& operator<< (std::ostream& os, const Device& robot)
    {
      return robot.print (os);
    }

    ProblemSolver::ProblemSolver () :
      core::ProblemSolver (), robot_ (), problem_ (0x0), graspsMap_()
    {
      parent_t::add<core::PathPlannerBuilder_t>
        ("M-RRT", ManipulationPlanner::create);
      parent_t::add<core::PathPlannerBuilder_t>
        ("SymbolicPlanner", SymbolicPlanner::create);
      using core::PathOptimizerBuilder_t;
      parent_t::add <PathOptimizerBuilder_t> ("Graph-RandomShortcut",
          GraphOptimizer::create <core::RandomShortcut>);
      parent_t::add <PathOptimizerBuilder_t> ("PartialShortcut", core::pathOptimization::
          PartialShortcut::createWithTraits <PartialShortcutTraits>);
      parent_t::add <PathOptimizerBuilder_t> ("Graph-PartialShortcut",
          GraphOptimizer::create <core::pathOptimization::PartialShortcut>);
      parent_t::add <PathOptimizerBuilder_t> ("ConfigOptimization",
          core::pathOptimization::ConfigOptimization::createWithTraits
          <pathOptimization::ConfigOptimizationTraits>);
      parent_t::add <PathOptimizerBuilder_t> ("Graph-ConfigOptimization",
          GraphOptimizer::create <
          GraphConfigOptimizationTraits
            <pathOptimization::ConfigOptimizationTraits>
            >);
      parent_t::add <PathOptimizerBuilder_t> ("Graph-GradientBased",
          GraphOptimizer::create <core::pathOptimization::GradientBased>);
      using core::SteeringMethodBuilder_t;
      parent_t::add <SteeringMethodBuilder_t> ("Graph-SteeringMethodStraight",
          GraphSteeringMethod::create <core::SteeringMethodStraight>);

<<<<<<< HEAD
=======
      parent_t::add <PathOptimizerBuilder_t> ("GetGraphPath-0",
          pathOptimization::CutPath::create < 0 >);
      parent_t::add <PathOptimizerBuilder_t> ("GetGraphPath-1",
          pathOptimization::CutPath::create < 1 >);
      parent_t::add <PathOptimizerBuilder_t> ("GetGraphPath-2",
          pathOptimization::CutPath::create < 2 >);

      parent_t::add <PathOptimizerBuilder_t> ("KeypointsShortcut",
          pathOptimization::Keypoints::create);

>>>>>>> 74e5c960
#if HPP_MANIPULATION_HAS_WHOLEBODY_STEP
      parent_t::add <PathOptimizerBuilder_t>
        ("Walkgen", wholebodyStep::SmallSteps::create);
      parent_t::add <PathOptimizerBuilder_t>
        ("Graph-Walkgen", pathOptimization::SmallSteps::create);
#endif

      pathPlannerType ("M-RRT");
      steeringMethodType ("Graph-SteeringMethodStraight");
    }

    ProblemSolverPtr_t ProblemSolver::create ()
    {
      return ProblemSolverPtr_t (new ProblemSolver ());
    }

    void ProblemSolver::resetProblem ()
    {
      if (problem_)
        delete (problem_);
      initializeProblem (new Problem (robot_));
    }

    void ProblemSolver::initializeProblem (ProblemPtr_t problem)
    {
      problem_ = problem;
      core::ProblemSolver::initializeProblem (problem_);
      if (problem_->pathValidation ())
        problem_->pathValidation ()->constraintGraph (constraintGraph_);
    }

    void ProblemSolver::constraintGraph (const graph::GraphPtr_t& graph)
    {
      constraintGraph_ = graph;
      RoadmapPtr_t r = HPP_DYNAMIC_PTR_CAST (Roadmap, roadmap());
      if (r) r->constraintGraph (graph);
    }

    graph::GraphPtr_t ProblemSolver::constraintGraph () const
    {
      return constraintGraph_;
    }

    GraspPtr_t ProblemSolver::grasp
    (const NumericalConstraintPtr_t& constraint) const
    {
      GraspsMap_t::const_iterator it =
	graspsMap_.find (constraint);
      if (it == graspsMap_.end ()) {
        GraspPtr_t grasp;
	return grasp;
      }
      return it->second;
    }

    void ProblemSolver::createPlacementConstraint
    (const std::string& name, const StringList_t& surface1,
     const StringList_t& surface2, const value_type& margin)
    {
      if (!robot_) throw std::runtime_error ("No robot loaded");
      using constraints::ConvexShape;
      using constraints::ConvexShapeContactPtr_t;
      using constraints::ConvexShapeContactComplement;
      using constraints::ConvexShapeContactComplementPtr_t;
      std::string complementName (name + "/complement");
      std::pair < ConvexShapeContactPtr_t,
		  ConvexShapeContactComplementPtr_t > constraints
	(ConvexShapeContactComplement::createPair
	 (name, complementName, robot_));

      JointAndShapes_t l;
      for (StringList_t::const_iterator it1 = surface1.begin ();
          it1 != surface1.end(); ++it1) {
        if (!robot_->has <JointAndShapes_t> (*it1))
          throw std::runtime_error ("First list of triangles not found.");
        l = robot_->get <JointAndShapes_t> (*it1);
        for (JointAndShapes_t::const_iterator it = l.begin ();
            it != l.end(); ++it) {
          constraints.first->addObject (ConvexShape (it->second, it->first));
        }
      }

      for (StringList_t::const_iterator it2 = surface2.begin ();
          it2 != surface2.end(); ++it2) {
        // Search first robot triangles
        if (robot_->has <JointAndShapes_t> (*it2))
          l = robot_->get <JointAndShapes_t> (*it2);
        // and then environment triangles.
        else if (ThisC_t::has <JointAndShapes_t> (*it2))
          l = ThisC_t::get <JointAndShapes_t> (*it2);
        else throw std::runtime_error ("Second list of triangles not found.");
        for (JointAndShapes_t::const_iterator it = l.begin ();
            it != l.end(); ++it) {
          constraints.first->addFloor (ConvexShape (it->second, it->first));
        }
      }

      constraints.first->setNormalMargin (margin);

      addNumericalConstraint (name, NumericalConstraint::create
			      (constraints.first));
      addNumericalConstraint (complementName, NumericalConstraint::create
			      (constraints.second, core::Equality::create ()));
    }

    void ProblemSolver::createPrePlacementConstraint
    (const std::string& name, const StringList_t& surface1,
     const StringList_t& surface2, const value_type& width,
     const value_type& margin)
    {
      if (!robot_) throw std::runtime_error ("No robot loaded");
      using constraints::ConvexShape;
      using constraints::ConvexShapeContact;
      using constraints::ConvexShapeContactPtr_t;

      ConvexShapeContactPtr_t cvxShape = ConvexShapeContact::create (name, robot_);

      JointAndShapes_t l;
      for (StringList_t::const_iterator it1 = surface1.begin ();
          it1 != surface1.end(); ++it1) {
        if (!robot_->has <JointAndShapes_t> (*it1))
          throw std::runtime_error ("First list of triangles not found.");
        l = robot_->get <JointAndShapes_t> (*it1);

        for (JointAndShapes_t::const_iterator it = l.begin ();
            it != l.end(); ++it) {
          cvxShape->addObject (ConvexShape (it->second, it->first));
        }
      }

      for (StringList_t::const_iterator it2 = surface2.begin ();
          it2 != surface2.end(); ++it2) {
        // Search first robot triangles
        if (robot_->has <JointAndShapes_t> (*it2))
          l = robot_->get <JointAndShapes_t> (*it2);
        // and then environment triangles.
        else if (ThisC_t::has <JointAndShapes_t> (*it2))
          l = ThisC_t::get <JointAndShapes_t> (*it2);
        else throw std::runtime_error ("Second list of triangles not found.");

        for (JointAndShapes_t::const_iterator it = l.begin ();
            it != l.end(); ++it) {
          cvxShape->addFloor (ConvexShape (it->second, it->first));
        }
      }

      cvxShape->setNormalMargin (margin + width);

      addNumericalConstraint (name, NumericalConstraint::create (cvxShape));
    }

    void ProblemSolver::resetConstraints ()
    {
      if (robot_)
	constraints_ = ConstraintSet::create (robot_,
                                              "Default constraint set");
      GraspsMap_t graspsMap = grasps();
      for (GraspsMap_t::const_iterator itGrasp = graspsMap.begin();
             itGrasp != graspsMap.end(); ++itGrasp) {
        GraspPtr_t grasp = itGrasp->second;
        GripperPtr_t gripper = grasp->first;
        HandlePtr_t handle = grasp->second;
        JointPtr_t joint = handle->joint();
        model::JointVector_t joints = gripper->getDisabledCollisions();
        for (model::JointVector_t::iterator itJoint = joints.begin() ;
               itJoint != joints.end(); ++itJoint) {
          robot()->addCollisionPairs(joint, *itJoint, hpp::model::COLLISION);
          robot()->addCollisionPairs(joint, *itJoint, hpp::model::DISTANCE);
        }
      }
    }

    void ProblemSolver::addFunctionToConfigProjector
    (const std::string& constraintName, const std::string& functionName)
    {
      core::ProblemSolver::addFunctionToConfigProjector (constraintName,
                                                         functionName);
      NumericalConstraintPtr_t constraint (numericalConstraint (functionName));
      if (GraspPtr_t g = grasp (constraint)) {
        GripperPtr_t gripper = g->first;
        HandlePtr_t handle = g->second;
        JointPtr_t joint1 = handle->joint();
        model::JointVector_t joints = gripper->getDisabledCollisions();
        for (model::JointVector_t::iterator itJoint = joints.begin() ;
               itJoint != joints.end(); ++itJoint++) {
          robot()->removeCollisionPairs(joint1, *itJoint,
                                        hpp::model::COLLISION);
          robot()->removeCollisionPairs(joint1, *itJoint,
                                        hpp::model::DISTANCE);
        }
      }
    }

    void ProblemSolver::pathValidationType (const std::string& type,
        const value_type& tolerance)
    {
      parent_t::pathValidationType(type, tolerance);
      problem_->setPathValidationFactory (
          parent_t::get<core::PathValidationBuilder_t>(type),
          tolerance);
    }

    void ProblemSolver::resetRoadmap ()
    {
      if (!problem ())
        throw std::runtime_error ("The problem is not defined.");
      RoadmapPtr_t r (Roadmap::create (problem ()->distance (), problem ()->robot ()));
      if (constraintGraph_) r->constraintGraph (constraintGraph_);
      roadmap (r);
    }
  } // namespace manipulation
} // namespace hpp<|MERGE_RESOLUTION|>--- conflicted
+++ resolved
@@ -107,8 +107,6 @@
       parent_t::add <SteeringMethodBuilder_t> ("Graph-SteeringMethodStraight",
           GraphSteeringMethod::create <core::SteeringMethodStraight>);
 
-<<<<<<< HEAD
-=======
       parent_t::add <PathOptimizerBuilder_t> ("GetGraphPath-0",
           pathOptimization::CutPath::create < 0 >);
       parent_t::add <PathOptimizerBuilder_t> ("GetGraphPath-1",
@@ -119,7 +117,6 @@
       parent_t::add <PathOptimizerBuilder_t> ("KeypointsShortcut",
           pathOptimization::Keypoints::create);
 
->>>>>>> 74e5c960
 #if HPP_MANIPULATION_HAS_WHOLEBODY_STEP
       parent_t::add <PathOptimizerBuilder_t>
         ("Walkgen", wholebodyStep::SmallSteps::create);
