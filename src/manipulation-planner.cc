--- conflicted
+++ resolved
@@ -41,14 +41,9 @@
     namespace {
       HPP_DEFINE_TIMECOUNTER(oneStep);
       HPP_DEFINE_TIMECOUNTER(extend);
-<<<<<<< HEAD
       HPP_DEFINE_TIMECOUNTER(tryConnect);
       HPP_DEFINE_TIMECOUNTER(nearestNeighbor);
       HPP_DEFINE_TIMECOUNTER(delayedEdges);
-=======
-      HPP_DEFINE_TIMECOUNTER(tryConnectNewNodes);
-      HPP_DEFINE_TIMECOUNTER(tryConnectToRoadmap);
->>>>>>> bcad3319
       /// extend steps
       HPP_DEFINE_TIMECOUNTER(chooseEdge);
       HPP_DEFINE_TIMECOUNTER(applyConstraints);
@@ -174,14 +169,9 @@
       HPP_DISPLAY_LAST_TIMECOUNTER(oneStep);
       HPP_DISPLAY_TIMECOUNTER(oneStep);
       HPP_DISPLAY_TIMECOUNTER(extend);
-<<<<<<< HEAD
       HPP_DISPLAY_TIMECOUNTER(tryConnect);
       HPP_DISPLAY_TIMECOUNTER(nearestNeighbor);
       HPP_DISPLAY_TIMECOUNTER(delayedEdges);
-=======
-      HPP_DISPLAY_TIMECOUNTER(tryConnectNewNodes);
-      HPP_DISPLAY_TIMECOUNTER(tryConnectToRoadmap);
->>>>>>> bcad3319
       HPP_DISPLAY_TIMECOUNTER(chooseEdge);
       HPP_DISPLAY_TIMECOUNTER(applyConstraints);
       HPP_DISPLAY_TIMECOUNTER(buildPath);
