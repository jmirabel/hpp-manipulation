--- conflicted
+++ resolved
@@ -310,12 +310,6 @@
           void insertParamConstraint (const ImplicitPtr_t& nm,
               const segments_t& passiveDofs = segments_t ());
 
-<<<<<<< HEAD
-          /// Insert a LockedJoint that parametrizes the foliation
-          void insertParamConstraint (const LockedJointPtr_t lockedJoint);
-
-=======
->>>>>>> 8e728be9
           /// Insert a numerical constraint that defines the foliation
           void insertConditionConstraint (const ImplicitPtr_t& nm,
               const segments_t& passiveDofs = segments_t ());
